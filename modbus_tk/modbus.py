--- conflicted
+++ resolved
@@ -136,11 +136,9 @@
 
     @threadsafe_function
     def execute(
-<<<<<<< HEAD
-        self, slave, function_code, starting_address, quantity_of_x=0, output_value=0, data_format="", expected_length=-1, write_starting_address_FC23=0, pdu = ""):
-=======
-        self, slave, function_code, starting_address, quantity_of_x=0, output_value=0, data_format="", expected_length=-1, write_starting_address_FC23=0, number_file=tuple()):
->>>>>>> 7db443b8
+        self, slave, function_code, starting_address, quantity_of_x=0, output_value=0, data_format="", expected_length=-1, write_starting_address_FC23=0, number_file=None,
+        pdu=""
+    ):
         """
         Execute a modbus query and returns the data part of the answer as a tuple
         The returned tuple depends on the query function code. see modbus protocol
@@ -156,6 +154,8 @@
 
         is_read_function = False
         nb_of_digits = 0
+        if number_file is None:
+          number_file = tuple()
 
         # open the connection if it is not already done
         self.open()
@@ -306,11 +306,10 @@
                 # No length was specified and calculated length can be used:
                 # slave + func + bytcodeLen + bytecode x 2 + crc1 + crc2
                 expected_length = 2 * quantity_of_x + 5
-<<<<<<< HEAD
+
         elif function_code == defines.RAW:
             # caller has to set arguments "pdu", "expected_length", and "data_format"
             pass	
-=======
 
         elif function_code == defines.DEVICE_INFO:
             # is_read_function = True
@@ -324,8 +323,6 @@
                 function_code, mei_type, output_value[0], output_value[1]
             )
 
-
->>>>>>> 7db443b8
         else:
             raise ModbusFunctionNotSupportedError("The {0} function code is not supported. ".format(function_code))
 
